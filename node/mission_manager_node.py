--- conflicted
+++ resolved
@@ -91,7 +91,6 @@
 
         self.done_behavior = 'hover'
         
-<<<<<<< HEAD
         rospy.Subscriber('project11/piloting_mode', String,
                          self.pilotingModeCallback, queue_size = 1)
         rospy.Subscriber('odom', Odometry,
@@ -103,20 +102,13 @@
                          queue_size = 1)
         rospy.Subscriber('project11/heartbeat', Heartbeat,
                          self.heartbeatCallback, queue_size = 1)
-=======
-        rospy.Subscriber('project11/piloting_mode', String, self.pilotingModeCallback, queue_size = 1)
-        rospy.Subscriber('project11/odom', Odometry, self.odometryCallback, queue_size = 1)
-        rospy.Subscriber('project11/mission_manager/command', String, self.commandCallback, queue_size = 1)
-        rospy.Subscriber('project11/heartbeat', Heartbeat, self.heartbeatCallback, queue_size = 1)
-
-        
-        self.status_publisher = rospy.Publisher('project11/status/mission_manager', Heartbeat, queue_size = 10)
+
+        self.status_publisher = rospy.Publisher('project11/status/mission_manager',
+                                                Heartbeat, queue_size = 10)
         self.endofline_publisher = rospy.Publisher('project11/endofline', String, queue_size = 1)
         self.display_publisher = rospy.Publisher('project11/display', GeoVizItem, queue_size = 1)
->>>>>>> 6ed93d92
-
-        self.status_publisher = rospy.Publisher('project11/status/mission_manager',
-                                                Heartbeat, queue_size = 10)
+
+        
         # Dynamic reconfiguration server.
         self.config_server = Server(mission_managerConfig,
                                     self.reconfigure_callback)
@@ -252,16 +244,18 @@
             task_type = parts[0]
             task_list = []
             if task_type == 'mission_plan':
-<<<<<<< HEAD
-                task = self.parseMission(parts[1])
+                task_list = self.parseMission(json.loads(parts[1]), 
+                                              self.default_speed)
             elif task_type == 'goto':
                 task = self.parseLatLong(args)
                 if task is not None:
                     task['type'] = 'goto'
+                    task_list.append(task)
             elif task_type == 'hover':
                 task = self.parseLatLong(args)
                 if task is not None:
                     task['type'] = 'hover'
+                    task_list.append(task)
             else:
                 rospy.logerr("mission_manager: No defined task of type <%s> "
                              "from task string <%s>"%(task_type, args))
@@ -279,25 +273,6 @@
                          "split into exactly two parts.  No task added!")
             
         rospy.loginfo('mission_manager: tasks : %s'%str(self.tasks))
-=======
-                task_list = self.parseMission(json.loads(parts[1]), self.default_speed)
-            if task_type == 'goto':
-                task = self.parseLatLong(args)
-                if task is not None:
-                    task['type'] = 'goto'
-                    task_list.append(task)
-            if task_type == 'hover':
-                task = self.parseLatLong(args)
-                if task is not None:
-                    task['type'] = 'hover'
-                    task_list.append(task)
-            if prepend:
-                self.tasks = task_list + self.tasks
-            else:
-                self.tasks += task_list
-        print('tasks')
-        print(self.tasks)
->>>>>>> 6ed93d92
 
     def setOverride(self, task):
         self.override_task = task
@@ -331,32 +306,24 @@
                          "arguments <%s> into exactly two elements!"%args)
 
         return None
-        
-<<<<<<< HEAD
-    def parseMission(self, mp):
-        '''
+
+    def parseMission(self, plan, default_speed):
+       '''
         Create a task dict from a json description.
         Called when a "mission_plan" command is received.
 
         TODO: No reason this should be a method of the object.
               Should be a function.
-
+        
+        TODO: The interface changed - need to check documentation.
+        
         :param str: json formatted description of a mission. 
+        :param float default_speed
         :return: Task dictionary for mission as described by mp json
         :rtype: dict
         '''
-        ret = {'type':'mission_plan',
-               'nav_objectives':[],
-               'default_speed':self.default_speed,
-               'do_transit':True
-               }
-        
-        plan = json.loads(mp)
-=======
-    def parseMission(self, plan, default_speed):
         ret = []
         speed = default_speed
->>>>>>> 6ed93d92
         
         for item in plan:
             rospy.loginfo("mission_manager: Parsing new mission item <%s>"%item)
@@ -446,7 +413,6 @@
             return 90.0-math.degrees(euler_from_quaternion(q)[2])
       
     def distanceTo(self, lat, lon):
-<<<<<<< HEAD
         '''
         Uses position() function and lat/lon arguments to report 
         distance in meters.
@@ -500,24 +466,14 @@
                                                        dest_lat_rad)
         return math.degrees(azimuth)
     
-=======
-      p_rad = self.position()
-      if p_rad is None:
-          return None
-      current_lat_rad = p_rad[0]
-      current_lon_rad = p_rad[1]
-      target_lat_rad = math.radians(lat)
-      target_lon_rad = math.radians(lon)
-      azimuth, distance = project11.geodesic.inverse(current_lon_rad, current_lat_rad, target_lon_rad, target_lat_rad)
-      return distance
-
     def waypointReached(self, lat, lon):
+      ''' TODO: Write Doc'''
       d = self.distanceTo(lat, lon)
       if d is None:
         return False
       return d < self.waypointThreshold
 
->>>>>>> 6ed93d92
+
     def generatePathFromVehicle(self, targetLat, targetLon, targetHeading):
         '''
         Wraps geneatePath() to create path from current position/heading
@@ -825,12 +781,7 @@
         
         hb.values.append(KeyValue('state',state))
         hb.values.append(KeyValue('tasks_count',str(len(self.tasks))))
-<<<<<<< HEAD
-        for task in self.tasks:
-            tstring = task['type']
-            if ((task['type'] == 'mission_plan') and ('label' in task)):
-                tstring += ' ('+task['label']+')'
-=======
+
 
         lastPosition = None
         lastHeading = None
@@ -844,7 +795,6 @@
             tstring = t['type']
             if t['type'] == 'mission_plan' and 'label' in t:
                 tstring += ' ('+t['label']+')'
->>>>>>> 6ed93d92
             hb.values.append(KeyValue('-task',tstring))
 
             if t['type'] == 'mission_plan':
@@ -989,15 +939,10 @@
     
     '''
     def __init__(self, mm):
-<<<<<<< HEAD
-        MMState.__init__(self, mm, outcomes=['cancelled','exit','pause'])
-        self.hover_client = actionlib.SimpleActionClient('hover_action',
-                                                         hover.msg.hoverAction)
-=======
+
         MMState.__init__(self, mm, outcomes=['cancelled', 'exit', 'pause', 'follow_path'])
         self.hover_client = actionlib.SimpleActionClient('hover_action', hover.msg.hoverAction)
         
->>>>>>> 6ed93d92
     def execute(self, userdata):
         task = self.missionManager.getCurrentTask()
         if task is not None:
@@ -1192,20 +1137,14 @@
 
     '''
     def __init__(self, mm):
-<<<<<<< HEAD
         '''
         Initiates path_follower and path_planner action clients.
         '''
-        MMState.__init__(self, mm, outcomes=['done','cancelled','exit','pause'])
-        self.path_follower_client = actionlib.SimpleActionClient(
-            'path_follower_action', path_follower.msg.path_followerAction)
-        self.path_planner_client = actionlib.SimpleActionClient(
-            'path_planner_action', path_planner.msg.path_plannerAction)
-=======
         MMState.__init__(self, mm, outcomes=['done','cancelled','exit','pause', 'hover'])
-        self.path_follower_client = actionlib.SimpleActionClient('path_follower_action', path_follower.msg.path_followerAction)
-        self.path_planner_client = actionlib.SimpleActionClient('path_planner_action', path_planner.msg.path_plannerAction)
->>>>>>> 6ed93d92
+        self.path_follower_client = actionlib.SimpleActionClient('path_follower_action', 
+                                                                 path_follower.msg.path_followerAction)
+        self.path_planner_client = actionlib.SimpleActionClient('path_planner_action', 
+                                                                path_planner.msg.path_plannerAction)
         self.task_complete = False
         
     def execute(self, userdata):
@@ -1308,8 +1247,13 @@
         rospy.loginfo_throttle(2.0, "mission_manager.FollowPath: "
                                "follower action feedback: "
                                "%s"%str(feedback))
-    
-<<<<<<< HEAD
+        # TODO: Not sure hte point of this?
+        task = self.missionManager.getCurrentTask()
+        if task is not None:
+            if 'path_type' in task and task['path_type'] == 'transit':
+                pass
+        
+    
     def callbackFollowerDone(self, status, result):
         '''
         Callback for follower action client interface 
@@ -1318,15 +1262,7 @@
                       "\t status: %s ,result: %s"%(str(status),str(result)))
         # Tell MissionManagerCore that the task is complete
         self.task_complete = True
-=======
-    def path_follower_feedback_callback(self, msg):
-        task = self.missionManager.getCurrentTask()
-        if task is not None:
-            if 'path_type' in task and task['path_type'] == 'transit':
-                pass
-                #print(msg)
-        pass
->>>>>>> 6ed93d92
+
 
 class SurveyArea(MMState):
     def __init__(self, mm):
@@ -1341,20 +1277,13 @@
         if task is not None:
             goal = manda_coverage.msg.manda_coverageGoal()
             for wp in task['nav_objectives'][task['current_nav_objective_index']]['children']:
-<<<<<<< HEAD
                 rospy.loginfo(wp)
-                gp = GeoPoint()
-                gp.latitude = wp['latitude']
-                gp.longitude = wp['longitude']
-                goal.area.append(gp)
-=======
-                #print(wp)
                 if wp["type"] == 'Waypoint':
                     gp = GeoPoint()
                     gp.latitude = wp['latitude']
                     gp.longitude = wp['longitude']
                     goal.area.append(gp)
->>>>>>> 6ed93d92
+
             goal.speed = task['default_speed']
             self.task_complete = False
             to = 2.0
@@ -1409,41 +1338,6 @@
         sm_auto = smach.StateMachine(outcomes=['pause','exit'])
         
         with sm_auto:
-<<<<<<< HEAD
-            smach.StateMachine.add('IDLE', Idle(missionManager),
-                                   transitions={'do-task':'NEXTTASK',
-                                                'pause':'pause'})
-            smach.StateMachine.add('NEXTTASK', NextTask(missionManager),
-                                   transitions={'idle':'IDLE',
-                                                'mission_plan':'MISSIONPLAN',
-                                                'hover':'HOVER',
-                                                'goto':'GOTO'})
-            smach.StateMachine.add('HOVER', Hover(missionManager),
-                                   transitions={'pause':'pause',
-                                                'cancelled':'NEXTTASK'})
-            smach.StateMachine.add('MISSIONPLAN', MissionPlan(missionManager),
-                                   transitions={'done':'NEXTTASK',
-                                                'follow_path':'FOLLOWPATH',
-                                                'survey_area':'SURVEYAREA'})
-            smach.StateMachine.add('GOTO',Goto(missionManager),
-                                   transitions={'done':'NEXTTASK',
-                                                'follow_path':'FOLLOWPATH'})
-            smach.StateMachine.add('FOLLOWPATH', FollowPath(missionManager),
-                                   transitions={'pause':'pause',
-                                                'cancelled':'NEXTTASK',
-                                                'done':'LINEENDED'})
-            smach.StateMachine.add('LINEENDED', LineEnded(missionManager),
-                                   transitions={'mission_plan': 'MISSIONPLAN',
-                                                'next_item':'NEXTTASK'})
-            smach.StateMachine.add('SURVEYAREA', SurveyArea(missionManager),
-                                   transitions={'pause':'pause',
-                                                'cancelled':'NEXTTASK',
-                                                'done':'NEXTTASK'})
-
-        smach.StateMachine.add('AUTONOMOUS', sm_auto,
-                               transitions={'pause':'PAUSE',
-                                            'exit':'exit'})
-=======
             smach.StateMachine.add('IDLE', Idle(missionManager), transitions={'do-task':'NEXTTASK', 'pause':'pause'})
             smach.StateMachine.add('NEXTTASK', NextTask(missionManager), transitions={'idle':'IDLE', 'mission_plan':'MISSIONPLAN', 'hover':'HOVER', 'goto':'GOTO'})
             smach.StateMachine.add('HOVER', Hover(missionManager), transitions={'pause':'pause', 'cancelled':'NEXTTASK', 'follow_path':'FOLLOWPATH'})
@@ -1454,7 +1348,6 @@
             smach.StateMachine.add('SURVEYAREA', SurveyArea(missionManager), transitions={'pause':'pause', 'cancelled':'NEXTTASK', 'done':'NEXTTASK'})
 
         smach.StateMachine.add('AUTONOMOUS', sm_auto, transitions={'pause':'PAUSE', 'exit':'exit'})
->>>>>>> 6ed93d92
     
     sis = smach_ros.IntrospectionServer('mission_manager', sm_top,
                                         '/mission_manager')
