#!/usr/bin/env python3

import rospy

from std_msgs.msg import String
from project11_msgs.msg import Heartbeat
from project11_msgs.msg import KeyValue
from project11_msgs.msg import BehaviorInformation
from project11_nav_msgs.msg import TaskInformation
from geometry_msgs.msg import PoseStamped
import project11

import actionlib
import project11_navigation.msg
from project11_msgs.msg import BehaviorInformation
import json
import yaml


def parseLatLong(args):
    """ Splits a string into latitude and longitude.

    Splits a string in two and crates a dictionary with 
    latitude and longitude keys and float values.

    Args:
        args: 
        A str of two float numbers separated by whitespace.  
    
    Returns:
        A dict with keys 'latitude' and 'longitude' and float values.
    """
    latlon = args.split()
    if len(latlon) == 2:
        try:
            lat = float(latlon[0])
            lon = float(latlon[1])
            return {'latitude':lat, 'longitude':lon}
        except ValueError:
            rospy.logerr("mission_manager: Cannot convert the command "
                            "arguments <%s> into two floats!"%args)
            return None
    else:
        rospy.logerr("mission_manager: Cannot split the command "
                        "arguments <%s> into exactly two elements!"%args)

    return None


class MissionManager(object):
    def __init__(self):

        """ 
        List of tasks to do, or already done.
        Keeping all the tasks allows us to run them in a loop
        Elements of the list are dictionary objects - see addTask()
        """
        self.tasks = []
        # A task that may be added, such as hover,
        # to temporarily interrupt current task.
        self.override_task = None
        self.done_task = TaskInformation()
        self.done_task.type = "hover"
        self.done_task.id = "done_hover"
        self.done_task.priority = 100

        # A dictionary of behaviors, keyed on task.id.
        self.behaviors_library = {}
        self.active_behaviors = []

        self.command_subscriber = rospy.Subscriber('project11/mission_manager/command', 
                                                   String, self.commandCallback,
                                                    queue_size = 1)

        self.status_publisher = rospy.Publisher('project11/status/mission_manager', 
                                                Heartbeat, queue_size = 10)

        self.earth = project11.nav.EarthTransforms()

        self.navigator_client = actionlib.SimpleActionClient('navigator/run_tasks', 
                                                             project11_navigation.msg.RunTasksAction)
        # A place to hold the running behavior information publishers.
        self.behavior_library = {}
        self.behavior_info_publishers = {}
        self.behavior_feedback_subscribers = {}

        self.updateNavigator()

    def updateNavigator(self):
        goal = project11_navigation.msg.RunTasksGoal()
        if(self.override_task is not None):
            goal.tasks.append(self.override_task)
        for t in self.tasks:

            # Populate the library with the behaviors for this task.
            self.behavior_library[t.id] = t.behaviors

            for bhv in t.behaviors:
                # Don't make new pub/sub's if they already exist.
                if bhv.id not in self.behavior_info_publishers.keys():
                    # Create behavior publisher and subscriber
                    self.behavior_info_publishers[bhv.id] = rospy.Publisher('project11/behaviors/' +
                                                                        bhv.type + 
                                                                        '/input',
                                                                        BehaviorInformation,
                                                                        queue_size=10,
                                                                        latch=True)
            
                    self.behavior_feedback_subscribers[bhv.id] = rospy.Subscriber('project11/behaviors/' +
                                                                        bhv.type +
                                                                        '/feedback',
                                                                        BehaviorInformation,
                                                                        queue_size=1)
                print("publishing behavior: %s" % bhv.id)
                self.behavior_info_publishers[bhv.id].publish(bhv)

            # Send the behavior info here for each? or Wait until feedback from the navigator?
            

            goal.tasks.append(t)

        goal.tasks.append(self.done_task)
        if self.navigator_client.wait_for_server(rospy.Duration(2.0)):
            rospy.loginfo("sending goal:")
            rospy.loginfo(goal)
            self.navigator_client.send_goal(goal,
                                            active_cb = self.navigatorActiveCallback,
                                            feedback_cb = self.navigatorFeedbackCallback,
                                            done_cb = self.navigatorDoneCallback)
        else:
            rospy.logwarn('Timeout waiting for navigator action server')

    def navigatorActiveCallback(self):
        rospy.loginfo("navigator active")
        pass

    def listTasks(self, feedback, hb):
        if feedback is None:
            hb.values.append(KeyValue("tasks","none"))
            return
        if len(feedback.tasks) == 0:
            hb.values.append(KeyValue("tasks","empty"))
        for task in feedback.tasks:
            kv = KeyValue()
            kv.key = task.id
            kv.value = "type: "+task.type
            if task.done:
                kv.value += " (done)"
            if len(task.status):
                kv.value += " status: " + str(task.status)
            hb.values.append(kv)

    def navigatorFeedbackCallback(self, feedback):
        needUpdate = False
        if feedback is not None:
            for updated_task in feedback.tasks:
                if self.override_task is not None and self.override_task.id == updated_task.id:
                    if updated_task.done:
                        self.override_task = None
                        needUpdate = True
                for task in self.tasks:
                    if task.id == updated_task.id:
                        task.done = updated_task.done

        print(feedback.current_nav_task)

        # Activate behaviors for each task:
        if feedback is not None:
            if feedback.current_nav_task in self.behavior_library.keys():
                # Loop through each behavior and activate/update them.
                for bhv in self.behavior_library[feedback.current_nav_task]:
                    print("publishing behavior %s" % bhv.id)
                    print(bhv)
                    self.behavior_info_publishers[bhv.id].publish(bhv)
        else:
            rospy.logwarn('Did not activate behaviors. Timeout waiting for navigator feedback')


        hb = Heartbeat()
        hb.values.append(KeyValue("Navigator","active"))
        if feedback is not None:
            hb.values.append(KeyValue("Current Nav Task", feedback.current_nav_task))
        self.listTasks(feedback, hb)
        self.status_publisher.publish(hb)

        if needUpdate:
            self.updateNavigator()

    def navigatorDoneCallback(self, state, result):
        hb = Heartbeat()
        hb.values.append(KeyValue("Navigator","done"))
        self.listTasks(result, hb)
        self.status_publisher.publish(hb)

    
    def behaviorFeedbackCallback(self,feedback):
        rospy.loginfo(feedback)
        pass

        

    def commandCallback(self, msg):
        """ Receives ROS command String.

        Args:
          msg: 
            A std_msg/String message.
            Formatted string, delimited by whitespace, describing task_type 
            and task parameters.
        """
        
        parts = msg.data.split(None,1)
        cmd = parts[0]
        if len(parts) > 1:
            args = parts[1]
        else:
            args = None
                
        if cmd == 'replace_task':
            self.tasks = []
            self.addTask(args)
        elif cmd == 'append_task':
            self.addTask(args)
        elif cmd == 'prepend_task':
            self.addTask(args, True)
        elif cmd == 'clear_tasks':
            self.tasks = []
        elif cmd in ('next_task','prev_task','goto_task',
                   'goto_line', 'start_line', 'restart_mission'):
            if cmd == 'next_task' and self.override_task is not None:
                self.override_task = None
            # TODO, manipulate task status in response to commands
            #self.pending_command  = msg.data
        elif cmd == 'cancel_override':
            self.override_task = None
        elif cmd == 'override':
            parts = args.split(None,1)
            if len(parts) == 2:
                task_type = parts[0]   
                if task_type == 'goto':
                    task = TaskInformation()
                    task.type = "goto"
                    task.id = "goto_override"
                    task.priority = -1
                    ll = parseLatLong(parts[1])
                    if ll is not None:
                        task.poses.append(self.earth.geoToPose(ll['latitude'], ll['longitude']))
                        self.override_task = task
                elif task_type == 'hover':
                    task = TaskInformation()
                    task.type = "hover"
                    task.id = "hover_override"
                    task.priority = -1
                    ll = parseLatLong(parts[1])
                    if ll is not None:
                        task.poses.append(self.earth.geoToPose(ll['latitude'], ll['longitude']))
                    self.override_task = task
                elif task_type == 'idle':
                    task = TaskInformation()
                    task.type = "idle"
                    task.id = "idle_override"
                    task.priority = -1
                    self.override_task = task
        else:
            rospy.logerr("mission_manager: No defined action for the "
                         "received command <%s> - ignoring!"%msg.data)

        self.updateNavigator()
        

    def addTask(self, args, prepend=False):
        """ Appends or prepends an element to the "tasks" list attribute.

        Called when "append_task" or "prepend_task" commands are received.

        Tasks are dictionaries with a variety of keys.  Each dictionary 
        includes a 'type' key.

        Args:
          args: 
            A str that is the task definition string (see README.md)
            The remainder of the string sent with the command.
            See README.md for task string syntax.
          prepend: A bool to prepend (true) or append (false).
        """
        parts = args.split(None,1)
        rospy.loginfo("mission_manager: Adding task with arguments: %s"%parts)
        if len(parts) == 2:
            task_type = parts[0]
            task_list = []
            if task_type == 'mission_plan':
                tasks_and_behaviors = self.parseMission(json.loads(parts[1]))
                task_list = tasks_and_behaviors['tasks']
                if len(tasks_and_behaviors['behaviors']) > 0:
                    rospy.logerr("mission_manager: top level behaviors not yet supported")
            # elif task_type == 'goto':
            #     task = parseLatLong(args)
            #     if task is not None:
            #         task['type'] = 'goto'
            #         task_list.append(task)
            # elif task_type == 'hover':
            #     task = parseLatLong(args)
            #     if task is not None:
            #         task['type'] = 'hover'
            #         task_list.append(task)
            else:
                rospy.logerr("mission_manager: No defined task of type <%s> "
                             "from task string <%s>"%(task_type, args))
                
            if len(task_list): 
                if prepend:
                    self.tasks = task_list + self.task
                else:
                    self.tasks += task_list
            else:
                rospy.logerr("mission_manager: The task string <%s> was "
                             "not successfully parsed. No task added!"%
                             args)
        else:
            rospy.logerr("mission_manager: Task string <%s> was not "
                         "split into exactly two parts.  No task added!")
            
        rospy.loginfo('mission_manager: tasks : %s'%str(self.tasks))

    def newTaskWithID(self, item, parent_id='', id='task'):
        task = TaskInformation()
        if 'label' in item:
            task.id = parent_id+item['label']
        else:
            task.id = parent_id+id
        if 'speed' in item:
            task.data = yaml.safe_dump({'speed': item['speed']*0.514444})  # knots to m/s
        if 'children' in item:
            for sub_item in item['children']:
                if sub_item['type'] == 'Behavior':
                    task.behaviors.append(self.parseBehavior(sub_item))

        return task


    def parseWaypoints(self, items, task):
        waypoints = []
        for i in items:
            if 'type' in i and i['type'] == 'Waypoint':
                waypoints.append(i)

        heading = 0.0
        for i in range(len(waypoints)):
            wp = waypoints[i]
            if i+1 < len(waypoints):
                next_wp = waypoints[i+1]
                heading = project11.nav.distanceBearingDegrees(wp['latitude'],
                                                                wp['longitude'],
                                                                next_wp['latitude'],
                                                                next_wp['longitude'])[1]
            task.poses.append(self.earth.geoToPose(wp['latitude'], wp['longitude'], heading))
        return task

    def parseTrackLine(self, item, parent_id, id='line'):
        task = self.newTaskWithID(item, parent_id, id)
        task.type = "survey_line"
        try:
            self.parseWaypoints(item['children'], task)
            self.parseBehaviors(item,task)
        except KeyError:
            rospy.logwarn('"children" not found in ', item)
        return task
    
<<<<<<< HEAD
=======
    def parseBehavior(self, item):
        '''Parse a single behavior mission item'''
        behavior = BehaviorInformation()
        behavior.type = item['behaviorType']
        behavior.enabled = item['active']
        behavior.data = item['data']
        return behavior


>>>>>>> 98771522
    def parseBehaviors(self, item, task):
        '''Parse mission element behaviors into YAML for addition to the 
        TaskInformation.msg.
        
        Args:
            plan: A string in JSON format describing a mission, usually sent 
            from a mission planner to the mission manager. When this mission
            contains a 'behaviors' list, they are parsed into yaml format by
            this method.

        Returns:
            A yaml formatted string containing the behavior elements.
            
        '''
<<<<<<< HEAD
=======

        if 'behaviors' not in item.keys():
            return
        
        # Strategy:
        # In the event that there is already task data, we don't want to over
        # write it. But you can't concatenate YAML, so we load what's already there 
        # as a python dictionary, concatenate the old with the new, convert back
        # to YAML, and then set the task.data to the combined. 
        datatmp = {}
        if task.data != '':
            datatmp = yaml.safe_load(task.data)

        behaviortmp = {"behaviors":item['behaviors']}
        print(behaviortmp)
        # This method of merging will have the effect of replacing any fields
        # that already exist in the data block with new ones specified in the 
        # new behavior data, when they have the same keys.  
        mergeddata = {**datatmp, **behaviortmp}
        task.data = yaml.dump(mergeddata)
        rospy.loginfo("parsed behavior fields in task %s,\"%s\":\n %s" %
                      (item['type'],item['label'],task.data))
>>>>>>> 98771522

            
        return 

<<<<<<< HEAD
        if 'behaviors' not in item.keys():
            return
        
        # Strategy:
        # In the event that there is already task data, we don't want to over
        # write it. But you can't concatinate YAML, so we load what's already there 
        # as a python dictionary, concatinate the old with the new, convert back
        # to YAML, and then set the task.data to the combined. 
        for bhv in item['behaviors']:
            B = BehaviorInformation()
            datatmp = {}
            for k,v in bhv.items():
                if k == 'id':     
                   B.id = bhv['id']
                elif k == 'type':
                    B.type = bhv['type']
                elif k == 'enabled':
                    B.enabled = bhv['enabled'].lower() == 'true'
                else:
                    # Capture any other key:value pairs for the data block.
                    datatmp[k] = v
            B.data = yaml.safe_dump(datatmp)
            task.behaviors.append(B)

            rospy.loginfo("parsed behavior fields in task %s:\n %s" %
                      (task.id,task.behaviors[-1]))

            
        return 

    def parseMission(self, plan, parent_id='', ignore_waypoints = False):
=======
    def parseMission(self, plan, parent_id='', ignore_list = []):
>>>>>>> 98771522
        """ Create a task dict from a json description.
        
        Called when a "mission_plan" command is received.

        TODO: The interface changed - need to check documentation.
        
        Args:
            plan: A str in json format describing a mission. 

        Returns:
            A dict describing the task dictionary for mission 
            described by the plan json.
        """
        ret = {'tasks':[], 'behaviors':[]}
        
        for item in plan:
            rospy.loginfo("mission_manager: Parsing new mission item <%s>"%item)

            if item['type'] == 'Waypoint' and not 'Waypoint' in ignore_list:
                task = self.newTaskWithID(item, parent_id, 'waypoint_'+str(len(ret)))
                task.poses.append(self.earth.geoToPose(item['latitude'], item['longitude']))
                task.type = "goto"

            elif item['type'] == 'SurveyPattern' or item['type'] == 'SearchPattern':
                task = self.newTaskWithID(item, parent_id, 'area_'+str(len(ret['tasks'])))
                task.type = "survey_area"
                ret['tasks'].append(task)
                line_count = 1
                for c in item['children']:
                    if c['type'] == 'TrackLine':
                        sub_task = self.parseTrackLine(c, parent_id + task.id + '/', 'line_' + str(line_count))
                        line_count += 1
                        ret['tasks'].append(sub_task)

            elif item['type'] == 'TrackLine':
                ret['tasks'].append(self.parseTrackLine(item, parent_id, 'line_'+str(len(ret['tasks']))))

            elif item['type'] == 'SurveyArea':
                task = self.newTaskWithID(item, parent_id, 'area_'+str(len(ret['tasks'])))
                task.type = "survey_area"
                self.parseWaypoints(item['children'], task)
<<<<<<< HEAD
                self.parseBehaviors(item,task)
                ret.append(task)
=======
                ret['tasks'].append(task)
>>>>>>> 98771522

                sub_tasks = self.parseMission(item['children'], parent_id+task.id+'/', ['Waypoint', 'Behavior'])
                ret['tasks'] += sub_tasks['tasks']

            if item['type'] == 'Group':
                task = self.newTaskWithID(item, parent_id, 'group_'+str(len(ret['tasks'])))
                task.type = "group"
                group_items = self.parseMission(item['children'], parent_id+task.id+"/", ['Behavior'])
                ret['tasks'] += group_items['tasks']
            
            if item['type'] == 'Orbit':
                task = self.newTaskWithID(item, parent_id, 'orbit_'+str(len(ret['tasks'])))
                task.type = "orbit"
                data = {'speed':item['speed'], 'radius':item['radius'], 'safety_distance':item['safetyDistance']}
                task.data = yaml.safe_dumps(data)
                if len(item['targetFrame']):
                    target = PoseStamped()
                    target.pose.orientation.w = 1.0
                    target.header.frame_id = item['targetFrame']
                    task.poses.append(target)
                ret['tasks'].append(task)

            if item['type'] == 'Behavior' and not 'Behavior' in ignore_list:
                ret['behaviors'].append(self.parseBehavior(item))



        return ret
    
if __name__ == '__main__':
    rospy.init_node('MissionManager')

    mm = MissionManager()
    rospy.spin()
<|MERGE_RESOLUTION|>--- conflicted
+++ resolved
@@ -366,8 +366,6 @@
             rospy.logwarn('"children" not found in ', item)
         return task
     
-<<<<<<< HEAD
-=======
     def parseBehavior(self, item):
         '''Parse a single behavior mission item'''
         behavior = BehaviorInformation()
@@ -377,7 +375,6 @@
         return behavior
 
 
->>>>>>> 98771522
     def parseBehaviors(self, item, task):
         '''Parse mission element behaviors into YAML for addition to the 
         TaskInformation.msg.
@@ -392,8 +389,6 @@
             A yaml formatted string containing the behavior elements.
             
         '''
-<<<<<<< HEAD
-=======
 
         if 'behaviors' not in item.keys():
             return
@@ -416,46 +411,11 @@
         task.data = yaml.dump(mergeddata)
         rospy.loginfo("parsed behavior fields in task %s,\"%s\":\n %s" %
                       (item['type'],item['label'],task.data))
->>>>>>> 98771522
 
             
         return 
 
-<<<<<<< HEAD
-        if 'behaviors' not in item.keys():
-            return
-        
-        # Strategy:
-        # In the event that there is already task data, we don't want to over
-        # write it. But you can't concatinate YAML, so we load what's already there 
-        # as a python dictionary, concatinate the old with the new, convert back
-        # to YAML, and then set the task.data to the combined. 
-        for bhv in item['behaviors']:
-            B = BehaviorInformation()
-            datatmp = {}
-            for k,v in bhv.items():
-                if k == 'id':     
-                   B.id = bhv['id']
-                elif k == 'type':
-                    B.type = bhv['type']
-                elif k == 'enabled':
-                    B.enabled = bhv['enabled'].lower() == 'true'
-                else:
-                    # Capture any other key:value pairs for the data block.
-                    datatmp[k] = v
-            B.data = yaml.safe_dump(datatmp)
-            task.behaviors.append(B)
-
-            rospy.loginfo("parsed behavior fields in task %s:\n %s" %
-                      (task.id,task.behaviors[-1]))
-
-            
-        return 
-
-    def parseMission(self, plan, parent_id='', ignore_waypoints = False):
-=======
     def parseMission(self, plan, parent_id='', ignore_list = []):
->>>>>>> 98771522
         """ Create a task dict from a json description.
         
         Called when a "mission_plan" command is received.
@@ -497,12 +457,7 @@
                 task = self.newTaskWithID(item, parent_id, 'area_'+str(len(ret['tasks'])))
                 task.type = "survey_area"
                 self.parseWaypoints(item['children'], task)
-<<<<<<< HEAD
-                self.parseBehaviors(item,task)
-                ret.append(task)
-=======
                 ret['tasks'].append(task)
->>>>>>> 98771522
 
                 sub_tasks = self.parseMission(item['children'], parent_id+task.id+'/', ['Waypoint', 'Behavior'])
                 ret['tasks'] += sub_tasks['tasks']
